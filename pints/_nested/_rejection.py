#
# Nested rejection sampler implementation.
#
# This file is part of PINTS.
#  Copyright (c) 2017-2019, University of Oxford.
#  For licensing information, see the LICENSE file distributed with the PINTS
#  software package.
#
#
from __future__ import absolute_import, division
from __future__ import print_function, unicode_literals
import pints


class NestedRejectionSampler(pints.NestedSampler):
    """
    Creates a nested sampler that estimates the marginal likelihood and
    generates samples from the posterior.

<<<<<<< HEAD
    This is the simplest form of nested sampler and involves using
    rejection sampling from the prior as described in the algorithm on page 839
    in [1] to estimate the marginal likelihood. In doing so,
    this algorithm also generates posterior samples as a by-product.
    The algorithm is given by the following steps:
=======
    This is the simplest form of nested sampler and involves using rejection
    sampling from the prior as described in the algorithm on page 839 in [1]_
    to estimate the marginal likelihood and generate weights, preliminary
    samples (with their respective likelihoods), required to generate posterior
    samples.

    The posterior samples are generated as described in [1]_ on page 849 by
    randomly sampling the preliminary point, accounting for their weights and
    likelihoods.

    Extends :class:`NestedSampler`.

    References
    ----------
    .. [1] "Nested Sampling for General Bayesian Computation", John Skilling,
           Bayesian Analysis 1:4 (2006).
           https://doi.org/10.1214/06-BA127
    """

    def __init__(self, log_likelihood, log_prior):
        super(NestedRejectionSampler, self).__init__(log_likelihood, log_prior)

        # Target acceptance rate
        self._active_points = 1000

        # Total number of iterations
        self._iterations = 1000

        # Total number of posterior samples
        self._posterior_samples = 1000

        # Total number of likelihood evaluations made
        self._n_evals = 0

    def active_points_rate(self):
        """
        Returns the number of active points that will be used in next run.
        """
        return self._active_points

    def iterations(self):
        """
        Returns the total number of iterations that will be performed in the
        next run.
        """
        return self._iterations

    def posterior_samples(self):
        """
        Returns the number of posterior samples that will be returned (see
        :meth:`set_posterior_samples()`).
        """
        return self._posterior_samples

    def run(self):
        """ See :meth:`pints.MCMC.run()`. """
>>>>>>> bec1e5b1

    Initialise::

        Z = 0
        X_0 = 1

    Draw samples from prior::

        for i in 1:n_active_points:
            theta_i ~ p(theta), i.e. sample from the prior
            L_i = p(theta_i|X)
        endfor

    In each iteration of the algorithm (t)::

        L_min = min(L)
        indexmin = min_index(L)
        X_t = exp(-t / n_active_points)
        w_t = X_t - X_t-1
        Z = Z + L_min * w_t
        theta* ~ p(theta)
        while p(theta*|X) < L_min:
            theta* ~ p(theta)
        endwhile
        theta_indexmin = theta*
        L_indexmin = p(theta*|X)

    At the end of iterations, there is a final ``Z`` increment::

        Z = Z + (1 / n_active_points) * (L_1 + L_2 + ..., + L_n_active_points)

    The posterior samples are generated as described in [1] on page 849 by
    weighting each dropped sample in proportion to the volume of the
    posterior region it was sampled from. That is, the probability
    for drawing a given sample j is given by::

        p_j = L_j * w_j / Z

    where j = 1, ..., n_iterations.

    *Extends:* :class:`NestedSampler`

    [1] "Nested Sampling for General Bayesian Computation", John Skilling,
    Bayesian Analysis 1:4 (2006).
    """
    def __init__(self, log_prior):
        super(NestedRejectionSampler, self).__init__(log_prior)

        self._needs_sensitivities = False

    def ask(self, n_points):
        """
        Proposes new point(s) by sampling from the prior.
        """
        if n_points > 1:
            self._proposed = self._log_prior.sample(n_points)
        else:
            self._proposed = self._log_prior.sample(n_points)[0]
        return self._proposed

    def n_hyper_parameters(self):
        """ See :meth:`TunableMethod.n_hyper_parameters()`. """
        return 1

    def set_hyper_parameters(self, x):
        """
        The hyper-parameter vector is ``[n_active_points]``

<<<<<<< HEAD
        See :meth:`TunableMethod.set_hyper_parameters()`.
=======
        Hyper-parameter vector is: ``[active_points_rate]``

        Parameters
        ----------
        x
            An array of length ``n_hyper_parameters`` used to set the
            hyper-parameters
>>>>>>> bec1e5b1
        """
        self.set_n_active_points(x[0])

    def name(self):
        """ See :meth:`pints.NestedSampler.name()`. """
        return 'Nested rejection sampler'<|MERGE_RESOLUTION|>--- conflicted
+++ resolved
@@ -17,13 +17,6 @@
     Creates a nested sampler that estimates the marginal likelihood and
     generates samples from the posterior.
 
-<<<<<<< HEAD
-    This is the simplest form of nested sampler and involves using
-    rejection sampling from the prior as described in the algorithm on page 839
-    in [1] to estimate the marginal likelihood. In doing so,
-    this algorithm also generates posterior samples as a by-product.
-    The algorithm is given by the following steps:
-=======
     This is the simplest form of nested sampler and involves using rejection
     sampling from the prior as described in the algorithm on page 839 in [1]_
     to estimate the marginal likelihood and generate weights, preliminary
@@ -33,55 +26,7 @@
     The posterior samples are generated as described in [1]_ on page 849 by
     randomly sampling the preliminary point, accounting for their weights and
     likelihoods.
-
-    Extends :class:`NestedSampler`.
-
-    References
-    ----------
-    .. [1] "Nested Sampling for General Bayesian Computation", John Skilling,
-           Bayesian Analysis 1:4 (2006).
-           https://doi.org/10.1214/06-BA127
-    """
-
-    def __init__(self, log_likelihood, log_prior):
-        super(NestedRejectionSampler, self).__init__(log_likelihood, log_prior)
-
-        # Target acceptance rate
-        self._active_points = 1000
-
-        # Total number of iterations
-        self._iterations = 1000
-
-        # Total number of posterior samples
-        self._posterior_samples = 1000
-
-        # Total number of likelihood evaluations made
-        self._n_evals = 0
-
-    def active_points_rate(self):
-        """
-        Returns the number of active points that will be used in next run.
-        """
-        return self._active_points
-
-    def iterations(self):
-        """
-        Returns the total number of iterations that will be performed in the
-        next run.
-        """
-        return self._iterations
-
-    def posterior_samples(self):
-        """
-        Returns the number of posterior samples that will be returned (see
-        :meth:`set_posterior_samples()`).
-        """
-        return self._posterior_samples
-
-    def run(self):
-        """ See :meth:`pints.MCMC.run()`. """
->>>>>>> bec1e5b1
-
+    
     Initialise::
 
         Z = 0
@@ -121,10 +66,13 @@
 
     where j = 1, ..., n_iterations.
 
-    *Extends:* :class:`NestedSampler`
+    Extends :class:`NestedSampler`.
 
-    [1] "Nested Sampling for General Bayesian Computation", John Skilling,
-    Bayesian Analysis 1:4 (2006).
+    References
+    ----------
+    .. [1] "Nested Sampling for General Bayesian Computation", John Skilling,
+           Bayesian Analysis 1:4 (2006).
+           https://doi.org/10.1214/06-BA127
     """
     def __init__(self, log_prior):
         super(NestedRejectionSampler, self).__init__(log_prior)
@@ -147,11 +95,6 @@
 
     def set_hyper_parameters(self, x):
         """
-        The hyper-parameter vector is ``[n_active_points]``
-
-<<<<<<< HEAD
-        See :meth:`TunableMethod.set_hyper_parameters()`.
-=======
         Hyper-parameter vector is: ``[active_points_rate]``
 
         Parameters
@@ -159,7 +102,6 @@
         x
             An array of length ``n_hyper_parameters`` used to set the
             hyper-parameters
->>>>>>> bec1e5b1
         """
         self.set_n_active_points(x[0])
 
