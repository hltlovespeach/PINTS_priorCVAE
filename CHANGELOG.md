--- conflicted
+++ resolved
@@ -5,11 +5,8 @@
 ## [Unreleased]
 
 ### Added
-<<<<<<< HEAD
 - [#1413](https://github.com/pints-team/pints/pull/1413) Added classes `pints.ABCController` and `pints.ABCSampler` for the Approximate Bayesian Inference sampling algorithms. Added `pints.RejectionABC` which implements a simple rejection ABC sampling algorithm.
-=======
 - [#1409](https://github.com/pints-team/pints/pull/1409) The `OptimisationController` now accepts a callback function that will be called at every iteration; this can be used for easier customisation or visualisation of the optimiser trajectory.
->>>>>>> bd05188b
 - [#1383](https://github.com/pints-team/pints/pull/1383) Added a method `toy.TwistedGaussianDistribution.untwist` that turns samples from this distribution into samples from a multivariate Gaussian.
 - [#1322](https://github.com/pints-team/pints/pull/1322) Added a method `sample_initial_points` that allows users to generate random points with finite metrics (either log-probabilities or error measures) to use as starting points for sampling or optimisation.
 - [#1243](https://github.com/pints-team/pints/pull/1243) Added testing for Python 3.9.
