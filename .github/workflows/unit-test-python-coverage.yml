--- conflicted
+++ resolved
@@ -21,12 +21,8 @@
 
     strategy:
       matrix:
-<<<<<<< HEAD
-        python-version: ['3.6', '3.7', '3.8', '3.9', '3.10']
+        python-version: ['3.7', '3.8', '3.9', '3.10']
         # Note: Latest version is tested by coverage test and os tests
-=======
-        python-version: ['3.7', '3.8', '3.9', '3.10']  # Latest version is tested by coverage test and os tests
->>>>>>> 7e2883e4
 
     steps:
       - uses: actions/checkout@v3
